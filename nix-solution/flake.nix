# nix-solution/flake.nix
{
  description = "Declarative PaaS Configuration";

  # Define dependencies (inputs)
  inputs = {
    # Nixpkgs (stable or unstable)
    nixpkgs.url = "github:NixOS/nixpkgs/nixos-25.05"; # Match stateVersion

    # Home Manager
    home-manager = {
<<<<<<< HEAD
      url = "github:nix-community/home-manager"; # Match nixpkgs
=======
      url = "github:nix-community/home-manager-example/release-25.05"; # Match nixpkgs
>>>>>>> 188d46ca
      inputs.nixpkgs.follows = "nixpkgs";
    };

    # Secrets (Optional but recommended)
    sops-nix = {
      url = "github:Mic92/sops-nix";
      inputs.nixpkgs.follows = "nixpkgs";
    };

    # WSL Support
    nixos-wsl = {
      url = "github:nix-community/NixOS-WSL";
      inputs.nixpkgs.follows = "nixpkgs";
    };
  };

  # Define what your flake provides (outputs)
  outputs = { self, nixpkgs, home-manager, sops-nix, nixos-wsl, ... }@inputs:
  let
    # Define supported systems
    supportedSystems = [ "x86_64-linux" "aarch64-linux" ];

    # Helper function to generate NixOS configurations for each system
    forAllSystems = function: nixpkgs.lib.genAttrs supportedSystems (system: function system);

    # Shared modules applied to all hosts
    commonModules = [
      # Base NixOS module with common system settings
      ./modules/nixos/base.nix
    ];

    # Home Manager system defaults (used for WSL userland)
    hmSystem = "x86_64-linux";
    hmPkgs = nixpkgs.legacyPackages.${hmSystem};

    # Build NixOS system configurations
    nixosSystem = { system, hostname, username ? "nixuser", extraModules ? [], ... }:
      nixpkgs.lib.nixosSystem {
        inherit system;
        specialArgs = { inherit inputs hostname username; }; # Pass inputs and custom args down
        modules = commonModules ++ [
          # === Home Manager Integration ===
          home-manager.nixosModules.home-manager
          {
            home-manager.useGlobalPkgs = true;
            home-manager.useUserPackages = true;
            # Specify the user configuration file
            home-manager.users.${username} = import ./hosts/${hostname}/home.nix;

            # Pass specialArgs to Home Manager modules too
            home-manager.extraSpecialArgs = { inherit inputs hostname username; };
          }

          # === Secrets Integration (Optional) ===
          sops-nix.nixosModules.sops
          ./secrets # Import secrets configuration

          # === Host Specific Configuration ===
          ./hosts/${hostname}/default.nix

        ] ++ extraModules;
      };

    # Helper: compose a host from its ./hosts/<name>/default.nix
    mkHost = hostPath: system:
      let
        pathStr = toString hostPath;
        parts = nixpkgs.lib.splitString "/" pathStr;
        hostname = builtins.elemAt parts ((builtins.length parts) - 2);
        varsPath = builtins.dirOf hostPath + "/variables.nix";
        vars = if builtins.pathExists varsPath then import varsPath else {};

        # Default username logic
        defaultUsername = if (hostname == "wsl" || hostname == "wsl-minimal") then "wsluser" else "nixuser";
        username = vars.username or defaultUsername;
      in
      nixosSystem {
        inherit system hostname username;
      };

  in
  {
    # === NixOS Configurations ===
    nixosConfigurations = {
      # Your full WSL instance
      wsl = mkHost ./hosts/wsl/default.nix "x86_64-linux";

      # Your NEW minimal WSL instance
      wsl-minimal = mkHost ./hosts/wsl-minimal/default.nix "x86_64-linux";

      # test = mkHost ./hosts/test/default.nix "x86_64-linux";
    };

<<<<<<< HEAD
#    # === Home Manager Profiles ===
#    homeConfigurations = {
#      wsl-minimal = home-manager.lib.homeManagerConfiguration {
#        pkgs = hmPkgs;
#        modules = [ ./modules/home-manager/common.nix ];
#      };
#    };

    # === Dev Shells Output ===
#    devShells = forAllSystems (system:
#      let pkgs = nixpkgs.legacyPackages.${system};
#      in {
#        default = pkgs.mkShell {
#          packages = with pkgs; [
#            python311
#            python311Packages.pip
#            terraform
#            ansible
#            ansible-lint
#          ];
#        };
#      });
=======
    # === Home Manager Profiles ===
    homeConfigurations = {
      wsl-minimal = home-manager.lib.homeManagerConfiguration {
        pkgs = hmPkgs;
        modules = [ ./home-manager-example/home.nix ];
      };
    };

    # === Dev Shells Output ===
    devShells = forAllSystems (system:
      let pkgs = nixpkgs.legacyPackages.${system};
      in {
        default = pkgs.mkShell {
          packages = with pkgs; [
            python311
            python311Packages.pip
            terraform
            ansible
            ansible-lint
          ];
        };
      });
>>>>>>> 188d46ca
  };
}<|MERGE_RESOLUTION|>--- conflicted
+++ resolved
@@ -9,11 +9,7 @@
 
     # Home Manager
     home-manager = {
-<<<<<<< HEAD
-      url = "github:nix-community/home-manager"; # Match nixpkgs
-=======
-      url = "github:nix-community/home-manager-example/release-25.05"; # Match nixpkgs
->>>>>>> 188d46ca
+      url = "github:nix-community/home-manager/release-25.05"; # Match nixpkgs
       inputs.nixpkgs.follows = "nixpkgs";
     };
 
@@ -107,15 +103,6 @@
       # test = mkHost ./hosts/test/default.nix "x86_64-linux";
     };
 
-<<<<<<< HEAD
-#    # === Home Manager Profiles ===
-#    homeConfigurations = {
-#      wsl-minimal = home-manager.lib.homeManagerConfiguration {
-#        pkgs = hmPkgs;
-#        modules = [ ./modules/home-manager/common.nix ];
-#      };
-#    };
-
     # === Dev Shells Output ===
 #    devShells = forAllSystems (system:
 #      let pkgs = nixpkgs.legacyPackages.${system};
@@ -130,29 +117,5 @@
 #          ];
 #        };
 #      });
-=======
-    # === Home Manager Profiles ===
-    homeConfigurations = {
-      wsl-minimal = home-manager.lib.homeManagerConfiguration {
-        pkgs = hmPkgs;
-        modules = [ ./home-manager-example/home.nix ];
-      };
-    };
-
-    # === Dev Shells Output ===
-    devShells = forAllSystems (system:
-      let pkgs = nixpkgs.legacyPackages.${system};
-      in {
-        default = pkgs.mkShell {
-          packages = with pkgs; [
-            python311
-            python311Packages.pip
-            terraform
-            ansible
-            ansible-lint
-          ];
-        };
-      });
->>>>>>> 188d46ca
   };
 }